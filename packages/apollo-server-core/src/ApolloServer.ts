--- conflicted
+++ resolved
@@ -296,19 +296,13 @@
       // a federated schema!
       this.requestOptions.executor = gateway.executor;
 
-<<<<<<< HEAD
-      return gateway.load({ apollo: this.apolloConfig })
-        .then(config => config.schema)
-        .catch(err => {
-=======
       return gateway
-        .load({ apollo: this.apolloConfig, engine: engineConfig })
+        .load({ apollo: this.apolloConfig })
         .then((config) => {
           this.toDispose.add(async () => await gateway.stop?.());
           return config.schema;
         })
         .catch((err) => {
->>>>>>> 646fa1ae
           // We intentionally do not re-throw the exact error from the gateway
           // configuration as it may contain implementation details and this
           // error will propagate to the client. We will, however, log the error
@@ -457,107 +451,6 @@
 
   public async stop() {
     await Promise.all([...this.toDispose].map(dispose => dispose()));
-<<<<<<< HEAD
-=======
-    if (this.subscriptionServer) this.subscriptionServer.close();
-  }
-
-  public installSubscriptionHandlers(server: HttpServer | HttpsServer | Http2Server | Http2SecureServer | WebSocket.Server) {
-    if (!this.subscriptionServerOptions) {
-      if (this.config.gateway) {
-        throw Error(
-          'Subscriptions are not supported when operating as a gateway',
-        );
-      }
-      if (this.supportsSubscriptions()) {
-        throw Error(
-          'Subscriptions are disabled, due to subscriptions set to false in the ApolloServer constructor',
-        );
-      } else {
-        throw Error(
-          'Subscriptions are not supported, choose an integration, such as apollo-server-express that allows persistent connections',
-        );
-      }
-    }
-    const { SubscriptionServer } = require('subscriptions-transport-ws');
-    const {
-      onDisconnect,
-      onConnect,
-      keepAlive,
-      path,
-    } = this.subscriptionServerOptions;
-
-    // TODO: This shouldn't use this.schema, as it is deprecated in favor of the schemaDerivedData promise.
-    const schema = this.schema;
-    if (this.schema === undefined)
-      throw new Error(
-        'Schema undefined during creation of subscription server.',
-      );
-
-    this.subscriptionServer = SubscriptionServer.create(
-      {
-        schema,
-        execute,
-        subscribe,
-        onConnect: onConnect
-          ? onConnect
-          : (connectionParams: Object) => ({ ...connectionParams }),
-        onDisconnect: onDisconnect,
-        onOperation: async (
-          message: { payload: any },
-          connection: ExecutionParams,
-        ) => {
-          connection.formatResponse = (value: ExecutionResult) => ({
-            ...value,
-            errors:
-              value.errors &&
-              formatApolloErrors([...value.errors], {
-                formatter: this.requestOptions.formatError,
-                debug: this.requestOptions.debug,
-              }),
-          });
-
-          connection.formatError = this.requestOptions.formatError;
-
-          let context: Context = this.context ? this.context : { connection };
-
-          try {
-            context =
-              typeof this.context === 'function'
-                ? await this.context({ connection, payload: message.payload })
-                : context;
-          } catch (e) {
-            throw formatApolloErrors([e], {
-              formatter: this.requestOptions.formatError,
-              debug: this.requestOptions.debug,
-            })[0];
-          }
-
-          return { ...connection, context };
-        },
-        keepAlive,
-        validationRules: this.requestOptions.validationRules
-      },
-      server instanceof NetServer || server instanceof TlsServer
-        ? {
-          server,
-          path,
-        }
-        : server
-    );
-  }
-
-  protected supportsSubscriptions(): boolean {
-    return false;
-  }
-
-  protected supportsUploads(): boolean {
-    return false;
-  }
-
-  protected serverlessFramework(): boolean {
-    return false;
->>>>>>> 646fa1ae
   }
 
   // Returns true if it appears that the schema was returned from
