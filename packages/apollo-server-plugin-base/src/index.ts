import {
  GraphQLServiceContext,
  GraphQLRequestContext,
  GraphQLRequest,
  GraphQLResponse,
<<<<<<< HEAD
} from 'apollo-server-core/dist/requestPipelineAPI';
import { GraphQLSchema } from 'graphql';
=======
  ValueOrPromise,
  WithRequired,
} from 'apollo-server-types';
>>>>>>> 1d44f3d4
export {
  GraphQLServiceContext,
  GraphQLRequestContext,
  GraphQLRequest,
  GraphQLResponse,
  ValueOrPromise,
  WithRequired,
};

export interface ApolloServerPlugin {
  serverWillStart?(service: GraphQLServiceContext): ValueOrPromise<void>;
  schemaDidChange?(schema: GraphQLSchema, schemaHash: string): void;
  requestDidStart?<TContext>(
    requestContext: GraphQLRequestContext<TContext>,
  ): GraphQLRequestListener<TContext> | void;
}

export interface GraphQLRequestListener<TContext = Record<string, any>> {
  parsingDidStart?(
    requestContext: WithRequired<
      GraphQLRequestContext<TContext>,
      'metrics' | 'source'
    >,
  ): ((err?: Error) => void) | void;
  validationDidStart?(
    requestContext: WithRequired<
      GraphQLRequestContext<TContext>,
      'metrics' | 'source' | 'document'
    >,
  ): ((err?: ReadonlyArray<Error>) => void) | void;
  didResolveOperation?(
    requestContext: WithRequired<
      GraphQLRequestContext<TContext>,
      'metrics' | 'source' | 'document' | 'operationName' | 'operation'
    >,
  ): ValueOrPromise<void>;
  didEncounterErrors?(
    requestContext: WithRequired<
      GraphQLRequestContext<TContext>,
      'metrics' | 'source' | 'errors'
    >,
  ): ValueOrPromise<void>;
  // If this hook is defined, it is invoked immediately before GraphQL execution
  // would take place. If its return value resolves to a non-null
  // GraphQLResponse, that result is used instead of executing the query.
  // Hooks from different plugins are invoked in series and the first non-null
  // response is used.
  responseForOperation?(
    requestContext: WithRequired<
      GraphQLRequestContext<TContext>,
      'metrics' | 'source' | 'document' | 'operationName' | 'operation'
    >,
  ): ValueOrPromise<GraphQLResponse | null>;
  executionDidStart?(
    requestContext: WithRequired<
      GraphQLRequestContext<TContext>,
      'metrics' | 'source' | 'document' | 'operationName' | 'operation'
    >,
  ): ((err?: Error) => void) | void;
  willSendResponse?(
    requestContext: WithRequired<
      GraphQLRequestContext<TContext>,
      'metrics' | 'response'
    >,
  ): ValueOrPromise<void>;
}<|MERGE_RESOLUTION|>--- conflicted
+++ resolved
@@ -1,16 +1,12 @@
+import { GraphQLSchema } from 'graphql';
 import {
   GraphQLServiceContext,
   GraphQLRequestContext,
   GraphQLRequest,
   GraphQLResponse,
-<<<<<<< HEAD
-} from 'apollo-server-core/dist/requestPipelineAPI';
-import { GraphQLSchema } from 'graphql';
-=======
   ValueOrPromise,
   WithRequired,
 } from 'apollo-server-types';
->>>>>>> 1d44f3d4
 export {
   GraphQLServiceContext,
   GraphQLRequestContext,
