--- conflicted
+++ resolved
@@ -118,15 +118,7 @@
     // apollo-server.
     this.httpServer = stoppable(httpServer, this.stopGracePeriodMillis);
 
-<<<<<<< HEAD
-    await new Promise(resolve => {
-=======
-    if (this.subscriptionServerOptions) {
-      this.installSubscriptionHandlers(httpServer);
-    }
-
     await new Promise((resolve) => {
->>>>>>> 646fa1ae
       httpServer.once('listening', resolve);
       // If the user passed a callback to listen, it'll get called in addition
       // to our resolver. They won't have the ability to get the ServerInfo
